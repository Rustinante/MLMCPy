--- conflicted
+++ resolved
@@ -462,17 +462,11 @@
             estimates: Estimates for each quantity of interest.
             variances: Variance of model outputs at each level.
         """
-<<<<<<< HEAD
-        if not orig_mlmc:
-            np.random.seed(self._cpu_rank)
-            samples, level_sizes = self._draw_samples_with_predetermined_sizes()
-=======
         if not self._orig_mlmc:
             np.random.seed(self._cpu_rank)
             samples, level_sizes = self._draw_samples_with_predetermined_sizes()
             '''
             # Aaron Original! #
->>>>>>> a7454d4b
             offset = 0
             outputs = []
             for level, s in enumerate(level_sizes):
@@ -493,8 +487,6 @@
                 total_num_samples = sum([sizes[level] for sizes in self.cpu_to_predetermined_sizes.values()])
                 self._estimates += np.sum(level_aggregate, axis=0) / total_num_samples
                 self._variances += np.var(level_aggregate, axis=0) / total_num_samples
-<<<<<<< HEAD
-=======
             '''
             # Sam with Gatherv #
             # Generate all outputs for this cpu
@@ -570,7 +562,6 @@
                 print "time to unpack: ", end_unpack
                 print "total time to gather and process: ", end_gather + end_unpack
             
->>>>>>> a7454d4b
         else:
             for level in range(self._num_levels):
 
@@ -598,19 +589,6 @@
 
         return samples
 
-<<<<<<< HEAD
-    def _draw_samples_with_predetermined_sizes(self):
-        assert self._num_cpus == 4
-        assert self._num_levels == 3
-        self.cpu_to_predetermined_sizes = {
-            0: [129225, 1961, 5],
-            1: [129225, 1961, 5],
-            2: [129225, 1961, 5],
-            3: [129217, 1948, 6]
-        }
-        level_sizes = self.cpu_to_predetermined_sizes[self._cpu_rank]
-        num_samples_for_current_cpu = sum(level_sizes)
-=======
 
     def _draw_samples_with_predetermined_sizes(self):
         assert self._num_cpus == 8
@@ -655,7 +633,6 @@
         level_sizes = self.cpu_to_predetermined_sizes[self._cpu_rank]
         num_samples_for_current_cpu = np.sum(level_sizes)
         
->>>>>>> a7454d4b
         samples = self._data.draw_samples(num_samples_for_current_cpu)
         return samples, level_sizes
 
@@ -935,11 +912,7 @@
             self._num_cpus = comm.size
             self._cpu_rank = comm.rank
             self._comm = comm
-<<<<<<< HEAD
-            print('=> mpi4py #CPUs: {}'.format(self._num_cpus))
-=======
             #print('=> mpi4py #CPUs: {}'.format(self._num_cpus))
->>>>>>> a7454d4b
 
         except ImportError:
 
