--- conflicted
+++ resolved
@@ -29,18 +29,12 @@
 
 ## Global Input Parameters
 num_samples = 5000  #for Monte Carlo only
-<<<<<<< HEAD
-low_timestep = 0.5
-mid_timestep = 0.05
-high_timestep = 0.001  #used by Monte Carlo
-=======
 low_timestep = 1.0
 mid_timestep = 0.1
 high_timestep = 0.01  #used by Monte Carlo
 precision_mc = 0.0017089012209586753  #will be reset if Monte Carlo is run
     # 0.0017089012209586753 is the precision from running 
     # MC w/ 5000 samples @ dt0.01
->>>>>>> a7454d4b
 
 # Define random variable for spring stiffness:
 # Need to provide a sampleable function to create RandomInput instance in MLMCPy
@@ -236,13 +230,9 @@
 [estimates, sample_sizes, variances] = \
     mlmc_simulator.simulate(epsilon=np.sqrt(precision_mc),
                             initial_sample_sizes=100,
-<<<<<<< HEAD
-                            verbose=True, orig_mlmc=True)
-=======
                             verbose=True,
             #                sample_sizes = [5487, 420, 3]
                             )
->>>>>>> a7454d4b
 
 local_mlmc_cost = np.array([timeit.default_timer() - local_mlmc_cost])
 
