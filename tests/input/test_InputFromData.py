--- conflicted
+++ resolved
@@ -162,14 +162,14 @@
     assert normal_row_count - rows_to_skip == skipped_row_count
 
 
-<<<<<<< HEAD
 def test_draw_sample_warning_issued_for_insufficient_data(data_filename_2d):
 
     small_input = InputFromData(data_filename_2d)
 
     with pytest.warns(UserWarning):
         small_input.draw_samples(1000)
-=======
+
+
 @pytest.mark.parametrize("data_filename", data_file_paths, ids=data_file_names)
 def test_mpi_input_sample_sliced(mpi_info, data_filename):
 
@@ -191,5 +191,4 @@
     input_data = data_input._data
 
     # Ensure InputFromData sliced the data in the same way.
-    assert np.array_equal(sliced_data, input_data)
->>>>>>> 7f58b048
+    assert np.array_equal(sliced_data, input_data)