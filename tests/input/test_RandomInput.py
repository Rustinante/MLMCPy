import os
import sys
import imp
import pytest
import numpy as np

# Needed when running mpiexec. Be sure to run from tests directory.
if 'PYTHONPATH' not in os.environ:

    base_path = os.path.abspath('..')

    sys.path.insert(0, base_path)

from MLMCPy.input import RandomInput

<<<<<<< HEAD
=======
def determine_num_cpu_samples(total_num_samples, rank, size):
    """
        Borrowed from MLMC class to test parallel sampling below...
        Determines number of samples to be run on current cpu based on
        total number of samples to be run.
        :param total_num_samples: Total samples to be taken.
        :return: Samples to be taken by this cpu.
    """
    num_cpu_samples = total_num_samples // size
    num_residual_samples = total_num_samples - \
        num_cpu_samples * size

    if rank < num_residual_samples:
        num_cpu_samples += 1

    return num_cpu_samples
>>>>>>> 3a5a1615

@pytest.fixture
def uniform_distribution_input():
    """
    Creates a RandomInput object that produces samples from a
    uniform distribution.
    """
    return RandomInput(np.random.uniform)


@pytest.fixture
def beta_distribution_input():
    """
    Creates a RandomInput object that produces samples from a
    beta distribution.
    """
    np.random.seed(1)

    def beta_distribution(shift, scale, alpha, beta, size):
        return shift + scale * np.random.beta(alpha, beta, size)

    return RandomInput(distribution_function=beta_distribution,
                       shift=1.0, scale=2.5, alpha=3., beta=2.)


@pytest.fixture
def comm():
    """
    Creates a MPI.COMM_WORLD object for working with multi-process information.
    """
    imp.find_module('mpi4py')

    from mpi4py import MPI
    return MPI.COMM_WORLD


def test_init_invalid_input():
    """
    Ensure an exception is raised if an object that is not a function is
    provided.
    """
    with pytest.raises(TypeError):
        RandomInput(1)


def test_draw_samples_expected_output(uniform_distribution_input):
    """
    Ensure outputs from draw_samples matches expected type and shape.
    """
    for num_samples in range(1, 10):

        sample = uniform_distribution_input.draw_samples(num_samples)
        assert isinstance(sample, np.ndarray)
        assert sample.shape == (num_samples, 1)


def test_exception_invalid_distribution_function():
    """
    Ensure an exception is thrown if the provided function does not return
    the expected data type.
    """
    def invalid_distribution_function():
        return [1, 2, 3]

    with pytest.raises(TypeError):
        invalid_sampler = RandomInput(invalid_distribution_function)
        invalid_sampler.draw_samples(5)


def test_extra_distribution_function_parameters():
    """
    Test ability to specify optional distribution function parameters.
    """
    np.random.seed(1)

    normal_sampler = RandomInput(np.random.normal, loc=1.)
    sample = normal_sampler.draw_samples(100)

    assert isinstance(sample, np.ndarray)
    assert sample.shape == (100, 1)
    assert np.abs(np.mean(sample) - 1.) < .2


@pytest.mark.parametrize('argument', [1., 0, 'a'])
def test_draw_samples_invalid_arguments(uniform_distribution_input, argument):
    """
    Ensure an exception occurs if invalid parameters are passed to draw_samples.
    """
    with pytest.raises(Exception):
        uniform_distribution_input.draw_samples(argument)


def test_distribution_exception_if_size_parameter_not_accepted():
    """
    Ensure an exception occurs if the distribution function does not accept
    a size parameter.
    """
    def invalid_distribution_function():
        return np.zeros(5)

    invalid_input = \
        RandomInput(distribution_function=invalid_distribution_function)

    with pytest.raises(TypeError):
        invalid_input.draw_samples(10)

<<<<<<< HEAD
=======

@pytest.mark.parametrize('random_input', [uniform_distribution_input(),
                                          beta_distribution_input()],
                         ids=['uniform', 'beta'])
def test_multi_cpu_sampling(random_input):

    imp.find_module('mpi4py')

    from mpi4py import MPI
    comm = MPI.COMM_WORLD

    # Get per process samples, then aggregate them to compare to single cpu
    # sampling.
    np.random.seed(1)
    this_test_sample = random_input.draw_samples(10)

    test_sample_list = comm.allgather(this_test_sample)

    test_samples = np.zeros((10 * comm.size, 1))
    for i, sample in enumerate(test_sample_list):
        test_samples[i::comm.size] = sample

    # Get samples that would be returned in single cpu environment.
    random_input._num_cpus = 1
    random_input._cpu_rank = 0

    np.random.seed(1)
    baseline_samples = random_input.draw_samples(10 * comm.size)

    assert np.array_equal(test_samples, baseline_samples)

def test_back_to_back_parallel_sampling(beta_distribution_input):
    '''
    Draw N0 samples, then N1 samples in parallel and verify that the means
    match reference values from serial sampling
    '''

    imp.find_module('mpi4py')

    from mpi4py import MPI
    comm = MPI.COMM_WORLD

    N0 = 19
    N1 = 17

    mean_ref_0 = 2.6737292217016666
    mean_ref_1 = 2.528881234826408    

    #Draw samples on each proc
    num_samples_0 = determine_num_cpu_samples(N0, comm.rank, comm.size)
    samples_0 = np.array(beta_distribution_input.draw_samples(num_samples_0))
    num_samples_1 = determine_num_cpu_samples(N1, comm.rank, comm.size)
    samples_1 = np.array(beta_distribution_input.draw_samples(num_samples_1))

    #Collect samples on the root proc
    samples_recv_0 = None  
    samples_recv_1 = None  

    sendcounts = np.array(comm.gather(len(samples_0), 0))
    if comm.rank == 0:
        samples_recv_0 = np.empty(sum(sendcounts), dtype=float)
    comm.Gatherv(sendbuf=samples_0, recvbuf=(samples_recv_0, sendcounts),root=0)

    sendcounts = np.array(comm.gather(len(samples_1), 0))
    if comm.rank == 0:
        samples_recv_1 = np.empty(sum(sendcounts), dtype=float)
    comm.Gatherv(sendbuf=samples_1, recvbuf=(samples_recv_1, sendcounts),root=0)

    #Check means vs reference:
    if comm.rank == 0:
        assert np.mean(samples_recv_0) == mean_ref_0
        assert np.mean(samples_recv_1) == mean_ref_1

>>>>>>> 3a5a1615
<|MERGE_RESOLUTION|>--- conflicted
+++ resolved
@@ -13,8 +13,6 @@
 
 from MLMCPy.input import RandomInput
 
-<<<<<<< HEAD
-=======
 def determine_num_cpu_samples(total_num_samples, rank, size):
     """
         Borrowed from MLMC class to test parallel sampling below...
@@ -31,7 +29,6 @@
         num_cpu_samples += 1
 
     return num_cpu_samples
->>>>>>> 3a5a1615
 
 @pytest.fixture
 def uniform_distribution_input():
@@ -138,8 +135,6 @@
     with pytest.raises(TypeError):
         invalid_input.draw_samples(10)
 
-<<<<<<< HEAD
-=======
 
 @pytest.mark.parametrize('random_input', [uniform_distribution_input(),
                                           beta_distribution_input()],
@@ -212,5 +207,3 @@
     if comm.rank == 0:
         assert np.mean(samples_recv_0) == mean_ref_0
         assert np.mean(samples_recv_1) == mean_ref_1
-
->>>>>>> 3a5a1615
